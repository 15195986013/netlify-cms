--- conflicted
+++ resolved
@@ -43,24 +43,13 @@
 
     return (
       <AppBar
-<<<<<<< HEAD
         fixed
         theme={styles}
+        leftIcon="menu"
+        rightIcon="create"
+        onLeftIconClick={toggleNavDrawer}
+        onRightIconClick={this.handleCreateButtonClick}
       >
-        <IconButton
-          icon="menu"
-          inverse
-          onClick={toggleNavDrawer}
-        />
-=======
-          fixed
-          theme={styles}
-          leftIcon="menu"
-          rightIcon="create"
-          onLeftIconClick={toggleNavDrawer}
-          onRightIconClick={this.handleCreateButtonClick}
-      >
->>>>>>> ad7acfb3
         <IndexLink to="/">
           Dashboard
         </IndexLink>
@@ -70,46 +59,18 @@
           defaultCommands={defaultCommands}
           runCommand={runCommand}
         />
-<<<<<<< HEAD
-        <Button
-          className={styles.createBtn}
-          icon='add'
-          floating
-          accent
-          onClick={this.handleCreateButtonClick}
-        >
-          <Menu
-            active={createMenuActive}
-            position="topRight"
-            onHide={this.handleCreateMenuHide}
-          >
-            {
-              collections.valueSeq().map(collection =>
-                <MenuItem
-                  key={collection.get('name')}
-                  value={collection.get('name')}
-                  onClick={this.handleCreatePostClick.bind(this, collection.get('name'))}
-                  caption={pluralize(collection.get('label'), 1)}
-                />
-              )
-            }
-          </Menu>
-        </Button>
-=======
->>>>>>> ad7acfb3
-
         <Menu
-            active={createMenuActive}
-            position="topRight"
-            onHide={this.handleCreateMenuHide}
+          active={createMenuActive}
+          position="topRight"
+          onHide={this.handleCreateMenuHide}
         >
           {
             collections.valueSeq().map(collection =>
               <MenuItem
-                  key={collection.get('name')}
-                  value={collection.get('name')}
-                  onClick={this.handleCreatePostClick.bind(this, collection.get('name'))}
-                  caption={pluralize(collection.get('label'), 1)}
+                key={collection.get('name')}
+                value={collection.get('name')}
+                onClick={this.handleCreatePostClick.bind(this, collection.get('name'))}
+                caption={pluralize(collection.get('label'), 1)}
               />
             )
           }
